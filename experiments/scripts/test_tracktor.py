--- conflicted
+++ resolved
@@ -61,7 +61,7 @@
     obj_detect.load_state_dict(torch.load(_config['tracktor']['obj_detect_model'],
                                map_location=lambda storage, loc: storage))
 
-    obj_detect.eval() 
+    obj_detect.eval()
     obj_detect.cuda()
 
     # reid
@@ -99,30 +99,22 @@
         for i, frame in enumerate(tqdm(data_loader)):
             if len(seq) * tracktor['frame_split'][0] <= i <= len(seq) * tracktor['frame_split'][1]:
                 with torch.no_grad():
-<<<<<<< HEAD
                     mm_time, warp_time = tracker.step(frame)
                     if mm_time is not None:
                         all_mm_times.append(mm_time)
                     if warp_time is not None:
                         all_warp_times.append(warp_time)
-=======
-                    tracker.step(frame)
->>>>>>> 7c7c9cd4
                 num_frames += 1
         results = tracker.get_results()
 
         time_total += time.time() - start
 
         _log.info(f"Tracks found: {len(results)}")
-<<<<<<< HEAD
         _log.info(f"Runtime for {seq}: {time.time() - start :.1f} s.")
         _log.info(f"Average FPS for {seq}: {len(data_loader) / (time.time() - start) :.3f}")
         _log.info(f"Average MM time for {seq}: {float(np.array(all_mm_times).mean()) :.3f} s")
         if all_warp_times:
             _log.info(f"Average warp time for {seq}: {float(np.array(all_warp_times).mean()) :.3f} s")
-=======
-        _log.info(f"Runtime for {seq}: {time.time() - start :.2f} s.")
->>>>>>> 7c7c9cd4
 
         if tracktor['interpolate']:
             results = interpolate(results)
