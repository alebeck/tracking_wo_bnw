--- conflicted
+++ resolved
@@ -14,7 +14,6 @@
 
 
 class Tracker:
-<<<<<<< HEAD
     """The main tracking file, here is where magic happens."""
     # only track pedestrian
     cl = 1
@@ -101,9 +100,9 @@
         """Regress the position of the tracks and also checks their scores."""
         pos = self.get_pos()
 
-        # regress
-        boxes, scores = self.obj_detect.predict_boxes(pos)
-        pos = clip_boxes_to_image(boxes, blob['img'].shape[-2:])
+		# regress
+		boxes, scores = self.obj_detect.predict_boxes(pos)
+		pos = clip_boxes_to_image(boxes, blob['img'].shape[-2:])
 
         s = []
         for i in range(len(self.tracks) - 1, -1, -1):
@@ -612,10 +611,9 @@
 
                 self.tracks_to_inactive([self.tracks[i] for i in list(range(len(self.tracks))) if i not in keep])
 
-                if keep.nelement() > 0:
-                    if self.do_reid:
-                        new_features = self.get_appearances(blob)
-                        self.add_features(new_features)
+				if keep.nelement() > 0 and self.do_reid:
+						new_features = self.get_appearances(blob)
+						self.add_features(new_features)
 
         #####################
         # Create new tracks #
@@ -688,371 +686,6 @@
 
     def get_results(self):
         return self.results
-=======
-	"""The main tracking file, here is where magic happens."""
-	# only track pedestrian
-	cl = 1
-
-	def __init__(self, obj_detect, reid_network, tracker_cfg):
-		self.obj_detect = obj_detect
-		self.reid_network = reid_network
-		self.detection_person_thresh = tracker_cfg['detection_person_thresh']
-		self.regression_person_thresh = tracker_cfg['regression_person_thresh']
-		self.detection_nms_thresh = tracker_cfg['detection_nms_thresh']
-		self.regression_nms_thresh = tracker_cfg['regression_nms_thresh']
-		self.public_detections = tracker_cfg['public_detections']
-		self.inactive_patience = tracker_cfg['inactive_patience']
-		self.do_reid = tracker_cfg['do_reid']
-		self.max_features_num = tracker_cfg['max_features_num']
-		self.reid_sim_threshold = tracker_cfg['reid_sim_threshold']
-		self.reid_iou_threshold = tracker_cfg['reid_iou_threshold']
-		self.do_align = tracker_cfg['do_align']
-		self.motion_model_cfg = tracker_cfg['motion_model']
-
-		self.warp_mode = eval(tracker_cfg['warp_mode'])
-		self.number_of_iterations = tracker_cfg['number_of_iterations']
-		self.termination_eps = tracker_cfg['termination_eps']
-
-		self.tracks = []
-		self.inactive_tracks = []
-		self.track_num = 0
-		self.im_index = 0
-		self.results = {}
-
-	def reset(self, hard=True):
-		self.tracks = []
-		self.inactive_tracks = []
-
-		if hard:
-			self.track_num = 0
-			self.results = {}
-			self.im_index = 0
-
-	def tracks_to_inactive(self, tracks):
-		self.tracks = [t for t in self.tracks if t not in tracks]
-		for t in tracks:
-			t.pos = t.last_pos[-1]
-		self.inactive_tracks += tracks
-
-	def add(self, new_det_pos, new_det_scores, new_det_features):
-		"""Initializes new Track objects and saves them."""
-		num_new = new_det_pos.size(0)
-		for i in range(num_new):
-			self.tracks.append(Track(
-				new_det_pos[i].view(1, -1),
-				new_det_scores[i],
-				self.track_num + i,
-				new_det_features[i].view(1, -1),
-				self.inactive_patience,
-				self.max_features_num,
-				self.motion_model_cfg['n_steps'] if self.motion_model_cfg['n_steps'] > 0 else 1
-			))
-		self.track_num += num_new
-
-	def regress_tracks(self, blob):
-		"""Regress the position of the tracks and also checks their scores."""
-		pos = self.get_pos()
-
-		# regress
-		boxes, scores = self.obj_detect.predict_boxes(pos)
-		pos = clip_boxes_to_image(boxes, blob['img'].shape[-2:])
-
-		s = []
-		for i in range(len(self.tracks) - 1, -1, -1):
-			t = self.tracks[i]
-			t.score = scores[i]
-			if scores[i] <= self.regression_person_thresh:
-				self.tracks_to_inactive([t])
-			else:
-				s.append(scores[i])
-				# t.prev_pos = t.pos
-				t.pos = pos[i].view(1, -1)
-
-		return torch.Tensor(s[::-1]).cuda()
-
-	def get_pos(self):
-		"""Get the positions of all active tracks."""
-		if len(self.tracks) == 1:
-			pos = self.tracks[0].pos
-		elif len(self.tracks) > 1:
-			pos = torch.cat([t.pos for t in self.tracks], 0)
-		else:
-			pos = torch.zeros(0).cuda()
-		return pos
-
-	def get_features(self):
-		"""Get the features of all active tracks."""
-		if len(self.tracks) == 1:
-			features = self.tracks[0].features
-		elif len(self.tracks) > 1:
-			features = torch.cat([t.features for t in self.tracks], 0)
-		else:
-			features = torch.zeros(0).cuda()
-		return features
-
-	def get_inactive_features(self):
-		"""Get the features of all inactive tracks."""
-		if len(self.inactive_tracks) == 1:
-			features = self.inactive_tracks[0].features
-		elif len(self.inactive_tracks) > 1:
-			features = torch.cat([t.features for t in self.inactive_tracks], 0)
-		else:
-			features = torch.zeros(0).cuda()
-		return features
-
-	def reid(self, blob, new_det_pos, new_det_scores):
-		"""Tries to ReID inactive tracks with provided detections."""
-		new_det_features = [torch.zeros(0).cuda() for _ in range(len(new_det_pos))]
-
-		if self.do_reid:
-			new_det_features = self.reid_network.test_rois(
-				blob['img'], new_det_pos).data
-
-			if len(self.inactive_tracks) >= 1:
-				# calculate appearance distances
-				dist_mat, pos = [], []
-				for t in self.inactive_tracks:
-					dist_mat.append(torch.cat([t.test_features(feat.view(1, -1))
-					                           for feat in new_det_features], dim=1))
-					pos.append(t.pos)
-				if len(dist_mat) > 1:
-					dist_mat = torch.cat(dist_mat, 0)
-					pos = torch.cat(pos, 0)
-				else:
-					dist_mat = dist_mat[0]
-					pos = pos[0]
-
-				# calculate IoU distances
-				iou = bbox_overlaps(pos, new_det_pos)
-				iou_mask = torch.ge(iou, self.reid_iou_threshold)
-				iou_neg_mask = ~iou_mask
-				# make all impossible assignments to the same add big value
-				dist_mat = dist_mat * iou_mask.float() + iou_neg_mask.float() * 1000
-				dist_mat = dist_mat.cpu().numpy()
-
-				row_ind, col_ind = linear_sum_assignment(dist_mat)
-
-				assigned = []
-				remove_inactive = []
-				for r, c in zip(row_ind, col_ind):
-					if dist_mat[r, c] <= self.reid_sim_threshold:
-						t = self.inactive_tracks[r]
-						self.tracks.append(t)
-						t.count_inactive = 0
-						t.pos = new_det_pos[c].view(1, -1)
-						t.reset_last_pos()
-						t.add_features(new_det_features[c].view(1, -1))
-						assigned.append(c)
-						remove_inactive.append(t)
-
-				for t in remove_inactive:
-					self.inactive_tracks.remove(t)
-
-				keep = torch.Tensor([i for i in range(new_det_pos.size(0)) if i not in assigned]).long().cuda()
-				if keep.nelement() > 0:
-					new_det_pos = new_det_pos[keep]
-					new_det_scores = new_det_scores[keep]
-					new_det_features = new_det_features[keep]
-				else:
-					new_det_pos = torch.zeros(0).cuda()
-					new_det_scores = torch.zeros(0).cuda()
-					new_det_features = torch.zeros(0).cuda()
-
-		return new_det_pos, new_det_scores, new_det_features
-
-	def get_appearances(self, blob):
-		"""Uses the siamese CNN to get the features for all active tracks."""
-		new_features = self.reid_network.test_rois(blob['img'], self.get_pos()).data
-		return new_features
-
-	def add_features(self, new_features):
-		"""Adds new appearance features to active tracks."""
-		for t, f in zip(self.tracks, new_features):
-			t.add_features(f.view(1, -1))
-
-	def align(self, blob):
-		"""Aligns the positions of active and inactive tracks depending on camera motion."""
-		if self.im_index > 0:
-			im1 = np.transpose(self.last_image.cpu().numpy(), (1, 2, 0))
-			im2 = np.transpose(blob['img'][0].cpu().numpy(), (1, 2, 0))
-			im1_gray = cv2.cvtColor(im1, cv2.COLOR_RGB2GRAY)
-			im2_gray = cv2.cvtColor(im2, cv2.COLOR_RGB2GRAY)
-			warp_matrix = np.eye(2, 3, dtype=np.float32)
-			criteria = (cv2.TERM_CRITERIA_EPS | cv2.TERM_CRITERIA_COUNT, self.number_of_iterations,  self.termination_eps)
-			cc, warp_matrix = cv2.findTransformECC(im1_gray, im2_gray, warp_matrix, self.warp_mode, criteria)
-			warp_matrix = torch.from_numpy(warp_matrix)
-
-			for t in self.tracks:
-				t.pos = warp_pos(t.pos, warp_matrix)
-				# t.pos = clip_boxes(Variable(pos), blob['im_info'][0][:2]).data
-
-			if self.do_reid:
-				for t in self.inactive_tracks:
-					t.pos = warp_pos(t.pos, warp_matrix)
-
-			if self.motion_model_cfg['enabled']:
-				for t in self.tracks:
-					for i in range(len(t.last_pos)):
-						t.last_pos[i] = warp_pos(t.last_pos[i], warp_matrix)
-
-	def motion_step(self, track):
-		"""Updates the given track's position by one step based on track.last_v"""
-		if self.motion_model_cfg['center_only']:
-			center_new = get_center(track.pos) + track.last_v
-			track.pos = make_pos(*center_new, get_width(track.pos), get_height(track.pos))
-		else:
-			track.pos = track.pos + track.last_v
-
-	def motion(self):
-		"""Applies a simple linear motion model that considers the last n_steps steps."""
-		for t in self.tracks:
-			last_pos = list(t.last_pos)
-
-			# avg velocity between each pair of consecutive positions in t.last_pos
-			if self.motion_model_cfg['center_only']:
-				vs = [get_center(p2) - get_center(p1) for p1, p2 in zip(last_pos, last_pos[1:])]
-			else:
-				vs = [p2 - p1 for p1, p2 in zip(last_pos, last_pos[1:])]
-
-			t.last_v = torch.stack(vs).mean(dim=0)
-			self.motion_step(t)
-
-		if self.do_reid:
-			for t in self.inactive_tracks:
-				if t.last_v.nelement() > 0:
-					self.motion_step(t)
-
-	def step(self, blob):
-		"""This function should be called every timestep to perform tracking with a blob
-		containing the image information.
-		"""
-		for t in self.tracks:
-			# add current position to last_pos list
-			t.last_pos.append(t.pos.clone())
-
-		###########################
-		# Look for new detections #
-		###########################
-
-		self.obj_detect.load_image(blob['img'])
-
-		if self.public_detections:
-			dets = blob['dets'].squeeze(dim=0)
-			if dets.nelement() > 0:
-				boxes, scores = self.obj_detect.predict_boxes(dets)
-			else:
-				boxes = scores = torch.zeros(0).cuda()
-		else:
-			boxes, scores = self.obj_detect.detect(blob['img'])
-
-		if boxes.nelement() > 0:
-			boxes = clip_boxes_to_image(boxes, blob['img'].shape[-2:])
-
-			# Filter out tracks that have too low person score
-			inds = torch.gt(scores, self.detection_person_thresh).nonzero().view(-1)
-		else:
-			inds = torch.zeros(0).cuda()
-
-		if inds.nelement() > 0:
-			det_pos = boxes[inds]
-
-			det_scores = scores[inds]
-		else:
-			det_pos = torch.zeros(0).cuda()
-			det_scores = torch.zeros(0).cuda()
-
-		##################
-		# Predict tracks #
-		##################
-
-		num_tracks = 0
-		nms_inp_reg = torch.zeros(0).cuda()
-		if len(self.tracks):
-			# align
-			if self.do_align:
-				self.align(blob)
-
-			# apply motion model
-			if self.motion_model_cfg['enabled']:
-				self.motion()
-				self.tracks = [t for t in self.tracks if t.has_positive_area()]
-
-			# regress
-			person_scores = self.regress_tracks(blob)
-
-			if len(self.tracks):
-				# create nms input
-
-				# nms here if tracks overlap
-				keep = nms(self.get_pos(), person_scores, self.regression_nms_thresh)
-
-				self.tracks_to_inactive([self.tracks[i] for i in list(range(len(self.tracks))) if i not in keep])
-
-				if keep.nelement() > 0 and self.do_reid:
-						new_features = self.get_appearances(blob)
-						self.add_features(new_features)
-
-		#####################
-		# Create new tracks #
-		#####################
-
-		# !!! Here NMS is used to filter out detections that are already covered by tracks. This is
-		# !!! done by iterating through the active tracks one by one, assigning them a bigger score
-		# !!! than 1 (maximum score for detections) and then filtering the detections with NMS.
-		# !!! In the paper this is done by calculating the overlap with existing tracks, but the
-		# !!! result stays the same.
-		if det_pos.nelement() > 0:
-			keep = nms(det_pos, det_scores, self.detection_nms_thresh)
-			det_pos = det_pos[keep]
-			det_scores = det_scores[keep]
-
-			# check with every track in a single run (problem if tracks delete each other)
-			for t in self.tracks:
-				nms_track_pos = torch.cat([t.pos, det_pos])
-				nms_track_scores = torch.cat(
-					[torch.tensor([2.0]).to(det_scores.device), det_scores])
-				keep = nms(nms_track_pos, nms_track_scores, self.detection_nms_thresh)
-
-				keep = keep[torch.ge(keep, 1)] - 1
-
-				det_pos = det_pos[keep]
-				det_scores = det_scores[keep]
-				if keep.nelement() == 0:
-					break
-
-		if det_pos.nelement() > 0:
-			new_det_pos = det_pos
-			new_det_scores = det_scores
-
-			# try to reidentify tracks
-			new_det_pos, new_det_scores, new_det_features = self.reid(blob, new_det_pos, new_det_scores)
-
-			# add new
-			if new_det_pos.nelement() > 0:
-				self.add(new_det_pos, new_det_scores, new_det_features)
-
-		####################
-		# Generate Results #
-		####################
-
-		for t in self.tracks:
-			if t.id not in self.results.keys():
-				self.results[t.id] = {}
-			self.results[t.id][self.im_index] = np.concatenate([t.pos[0].cpu().numpy(), np.array([t.score])])
-
-		for t in self.inactive_tracks:
-			t.count_inactive += 1
-
-		self.inactive_tracks = [
-			t for t in self.inactive_tracks if t.has_positive_area() and t.count_inactive <= self.inactive_patience
-		]
-
-		self.im_index += 1
-		self.last_image = blob['img'][0]
-
-	def get_results(self):
-		return self.results
->>>>>>> 7c7c9cd4
 
 
 class Track(object):
