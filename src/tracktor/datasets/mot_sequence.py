import configparser
import csv
import os
import os.path as osp

import numpy as np
import torch
from PIL import Image
from torch.utils.data import Dataset
<<<<<<< HEAD
from torchvision.transforms import Compose, Normalize, ToTensor
import cv2
import h5py
=======

import cv2
>>>>>>> 614f410d

from frcnn.model import test
from ..config import cfg
from torchvision.transforms import ToTensor


class MOT17_Sequence(Dataset):
<<<<<<< HEAD
	"""Multiple Object Tracking Dataset.

	This dataloader is designed so that it can handle only one sequence, if more have to be
	handled one should inherit from this class.
	"""

	def __init__(self, seq_name=None, dets='', vis_threshold=0.0,
				 normalize_mean=[0.485, 0.456, 0.406],
				 normalize_std=[0.229, 0.224, 0.225]):
		"""
		Args:
			seq_name (string): Sequence to take
			vis_threshold (float): Threshold of visibility of persons above which they are selected
		"""
		self._seq_name = seq_name
		self._dets = dets
		self._vis_threshold = vis_threshold

		self._mot_dir = osp.join(cfg.DATA_DIR, 'MOT17Det')
		self._label_dir = osp.join(cfg.DATA_DIR, 'MOT16Labels')
		self._raw_label_dir = osp.join(cfg.DATA_DIR, 'MOT16-det-dpm-raw')
		self._mot17_label_dir = osp.join(cfg.DATA_DIR, 'MOT17Labels')

		self._train_folders = os.listdir(os.path.join(self._mot_dir, 'train'))
		self._test_folders = os.listdir(os.path.join(self._mot_dir, 'test'))

		self.transforms = Compose([ToTensor(), Normalize(normalize_mean,
														 normalize_std)])

		if seq_name:
			assert seq_name in self._train_folders or seq_name in self._test_folders, \
				'Image set does not exist: {}'.format(seq_name)

			self.data = self._sequence()
		else:
			self.data = []

	def __len__(self):
		return len(self.data)

	def __getitem__(self, idx):
		"""Return the ith image converted to blob"""
		d = self.data[idx]
		# construct image blob and return new dictionary, so blobs are not saved into this class
		im = cv2.imread(d['im_path'])
		blobs, im_scales = test._get_blobs(im)
		data = blobs['data']

		sample = {}
		sample['im_path'] = d['im_path']
		sample['data'] = data
		sample['im_info'] = np.array([data.shape[1], data.shape[2], im_scales[0]],
									 dtype=np.float32)

		# convert to siamese input
		im = cv2.cvtColor(im, cv2.COLOR_BGR2RGB)
		im = Image.fromarray(im)
		im = self.transforms(im)
		sample['app_data'] = im.unsqueeze(0)

		sample['gt'] = {}
		sample['vis'] = {}
		sample['dets'] = []
		# resize tracks
		for k, v in d['gt'].items():
			sample['gt'][k] = v * sample['im_info'][2]
		for k, v in d['vis'].items():
			sample['vis'][k] = v
		for det in d['dets']:
			sample['dets'].append(np.hstack([det[:4] * sample['im_info'][2], det[4:5]]))

		return sample

	def _sequence(self):
		seq_name = self._seq_name
		if seq_name in self._train_folders:
			seq_path = osp.join(self._mot_dir, 'train', seq_name)
			label_path = osp.join(self._label_dir, 'train', 'MOT16-' + seq_name[-2:])
			mot17_label_path = osp.join(self._mot17_label_dir, 'train')
		else:
			seq_path = osp.join(self._mot_dir, 'test', seq_name)
			label_path = osp.join(self._label_dir, 'test', 'MOT16-' + seq_name[-2:])
			mot17_label_path = osp.join(self._mot17_label_dir, 'test')
		raw_label_path = osp.join(self._raw_label_dir, 'MOT16-' + seq_name[-2:])

		config_file = osp.join(seq_path, 'seqinfo.ini')

		assert osp.exists(config_file), \
			'Config file does not exist: {}'.format(config_file)

		config = configparser.ConfigParser()
		config.read(config_file)
		seq_length = int(config['Sequence']['seqLength'])
		im_dir = config['Sequence']['imDir']

		im_dir = osp.join(seq_path, im_dir)
		gt_file = osp.join(seq_path, 'gt', 'gt.txt')

		total = []

		visibility = {}
		boxes = {}
		dets = {}

		for i in range(1, seq_length + 1):
			boxes[i] = {}
			visibility[i] = {}
			dets[i] = []

		if osp.exists(gt_file):
			with open(gt_file, "r") as inf:
				reader = csv.reader(inf, delimiter=',')
				for row in reader:
					# class person, certainity 1, visibility >= 0.25
					if int(row[6]) == 1 and int(row[7]) == 1 and float(row[8]) >= self._vis_threshold:
						# Make pixel indexes 0-based, should already be 0-based (or not)
						x1 = int(row[2]) - 1
						y1 = int(row[3]) - 1
						# This -1 accounts for the width (width of 1 x1=x2)
						x2 = x1 + int(row[4]) - 1
						y2 = y1 + int(row[5]) - 1
						bb = np.array([x1, y1, x2, y2], dtype=np.float32)
						boxes[int(row[0])][int(row[1])] = bb
						visibility[int(row[0])][int(row[1])] = float(row[8])

		det_file = self.get_det_file(label_path, raw_label_path, mot17_label_path)

		if osp.exists(det_file):
			with open(det_file, "r") as inf:
				reader = csv.reader(inf, delimiter=',')
				for row in reader:
					x1 = float(row[2]) - 1
					y1 = float(row[3]) - 1
					# This -1 accounts for the width (width of 1 x1=x2)
					x2 = x1 + float(row[4]) - 1
					y2 = y1 + float(row[5]) - 1
					score = float(row[6])
					bb = np.array([x1, y1, x2, y2, score], dtype=np.float32)
					dets[int(row[0])].append(bb)

		for i in range(1, seq_length + 1):
			im_path = osp.join(im_dir, "{:06d}.jpg".format(i))

			sample = {
				'gt': boxes[i],
				'im_path': im_path,
				'vis': visibility[i],
				'dets': dets[i],
			}

			total.append(sample)

		return total

	def get_det_file(self, label_path, raw_label_path, mot17_label_path):
		if self._dets == "DPM":
			det_file = osp.join(label_path, 'det', 'det.txt')
		elif self._dets == "DPM_RAW16":
			det_file = osp.join(raw_label_path, 'det', 'det-dpm-raw.txt')
		elif "17" in self._seq_name:
			det_file = osp.join(
				mot17_label_path,
				f'MOT17-{self._seq_name[-2:]}-{self._dets[:-2]}',
				'det',
				'det.txt')
		else:
			det_file = ""
		return det_file

	def __str__(self):
		return self._seq_name

	def write_results(self, all_tracks, output_dir):
		"""Write the tracks in the format for MOT16/MOT17 sumbission

		all_tracks: dictionary with 1 dictionary for every track with {..., i:np.array([x1,y1,x2,y2]), ...} at key track_num

		Each file contains these lines:
		<frame>, <id>, <bb_left>, <bb_top>, <bb_width>, <bb_height>, <conf>, <x>, <y>, <z>

		Files to sumbit:
		./MOT16-01.txt
		./MOT16-02.txt
		./MOT16-03.txt
		./MOT16-04.txt
		./MOT16-05.txt
		./MOT16-06.txt
		./MOT16-07.txt
		./MOT16-08.txt
		./MOT16-09.txt
		./MOT16-10.txt
		./MOT16-11.txt
		./MOT16-12.txt
		./MOT16-13.txt
		./MOT16-14.txt
		"""

		# format_str = "{}, -1, {}, {}, {}, {}, {}, -1, -1, -1"

		assert self._seq_name is not None, "[!] No seq_name, probably using combined database"

		if not os.path.exists(output_dir):
			os.makedirs(output_dir)

		if "17" in self._seq_name:
			file = osp.join(output_dir, 'MOT17-' + self._seq_name[6:8] + "-" + self._dets[:-2] + '.txt')
		else:
			file = osp.join(output_dir, 'MOT16-' + self._seq_name[6:8] + '.txt')

		print("[*] Writing to: {}".format(file))

		with open(file, "w") as of:
			writer = csv.writer(of, delimiter=',')
			for i, track in all_tracks.items():
				for frame, bb in track.items():
					x1 = bb[0]
					y1 = bb[1]
					x2 = bb[2]
					y2 = bb[3]
					writer.writerow([frame + 1, i + 1, x1 + 1, y1 + 1, x2 - x1 + 1, y2 - y1 + 1, -1, -1, -1, -1])


class MOT17_Sequence_HDF5(MOT17_Sequence):

	def __init__(self, hdf5_path, **args):
		super().__init__(**args)
		self.hdf5_path = hdf5_path
		self._setup_hdf5_files()

	def __getitem__(self, idx):
		"""Return the ith image converted to blob"""
		d = self.data[idx]

		# load data from HDF5
		sample = {
			'im_path': d['im_path'],
			'data': self.f_images[self._seq_name]['data'][idx].astype('float32'),
			'im_info': self.f_images[self._seq_name]['im_info'][idx].astype('float32'),
			'app_data': self.f_images[self._seq_name]['app_data'][idx].astype('float32'),
			#'features': [],
			'gt': {},
			'vis': {},
			'dets': []
		}

		#for layer in self.f_im_features[self._seq_name].keys():
		#	sample['features'].append(np.array(self.f_im_features[self._seq_name][layer][idx], dtype='float32'))

		# resize tracks
		for k, v in d['gt'].items():
			sample['gt'][k] = v * sample['im_info'][2]
		for k, v in d['vis'].items():
			sample['vis'][k] = v
		for det in d['dets']:
			sample['dets'].append(np.hstack([det[:4] * sample['im_info'][2], det[4:5]]))

		return sample

	def __del__(self):
		#self.f_im_features.close()
		self.f_images.close()

	def _setup_hdf5_files(self):
		#self.f_im_features = h5py.File(osp.join(self.hdf5_path, 'im_features.hdf5'), 'r')
		self.f_images = h5py.File(osp.join(self.hdf5_path, 'images.hdf5'), 'r')
		print('Loaded HDF5 files.')
		assert len(self) == \
			self.f_images[self._seq_name]['data'].shape[0]# == \
			#self.f_im_features[self._seq_name]['p2'].shape[0]
=======
    """Multiple Object Tracking Dataset.

    This dataloader is designed so that it can handle only one sequence, if more have to be
    handled one should inherit from this class.
    """

    def __init__(self, seq_name=None, dets='', vis_threshold=0.0,
                 normalize_mean=[0.485, 0.456, 0.406],
                 normalize_std=[0.229, 0.224, 0.225]):
        """
        Args:
            seq_name (string): Sequence to take
            vis_threshold (float): Threshold of visibility of persons above which they are selected
        """
        self._seq_name = seq_name
        self._dets = dets
        self._vis_threshold = vis_threshold

        self._mot_dir = osp.join(cfg.DATA_DIR, 'MOT17Det')
        self._label_dir = osp.join(cfg.DATA_DIR, 'MOT16Labels')
        self._raw_label_dir = osp.join(cfg.DATA_DIR, 'MOT16-det-dpm-raw')
        self._mot17_label_dir = osp.join(cfg.DATA_DIR, 'MOT17Labels')

        self._train_folders = os.listdir(os.path.join(self._mot_dir, 'train'))
        self._test_folders = os.listdir(os.path.join(self._mot_dir, 'test'))

        self.transforms = ToTensor()

        assert seq_name in self._train_folders or seq_name in self._test_folders, \
            'Image set does not exist: {}'.format(seq_name)

        self.data, self.no_gt = self._sequence()

    def __len__(self):
        return len(self.data)

    def __getitem__(self, idx):
        """Return the ith image converted to blob"""
        data = self.data[idx]
        img = Image.open(data['im_path']).convert("RGB")
        img = self.transforms(img)

        sample = {}
        sample['img'] = img
        sample['dets'] = torch.tensor([det[:4] for det in data['dets']])
        sample['img_path'] = data['im_path']
        sample['gt'] = data['gt']
        sample['vis'] = data['vis']

        return sample

    def _sequence(self):
        seq_name = self._seq_name
        if seq_name in self._train_folders:
            seq_path = osp.join(self._mot_dir, 'train', seq_name)
            label_path = osp.join(self._label_dir, 'train', 'MOT16-'+seq_name[-2:])
            mot17_label_path = osp.join(self._mot17_label_dir, 'train')
        else:
            seq_path = osp.join(self._mot_dir, 'test', seq_name)
            label_path = osp.join(self._label_dir, 'test', 'MOT16-'+seq_name[-2:])
            mot17_label_path = osp.join(self._mot17_label_dir, 'test')
        raw_label_path = osp.join(self._raw_label_dir, 'MOT16-'+seq_name[-2:])

        config_file = osp.join(seq_path, 'seqinfo.ini')

        assert osp.exists(config_file), \
            'Config file does not exist: {}'.format(config_file)

        config = configparser.ConfigParser()
        config.read(config_file)
        seqLength = int(config['Sequence']['seqLength'])
        imDir = config['Sequence']['imDir']

        imDir = osp.join(seq_path, imDir)
        gt_file = osp.join(seq_path, 'gt', 'gt.txt')

        total = []
        train = []
        val = []

        visibility = {}
        boxes = {}
        dets = {}

        for i in range(1, seqLength+1):
            boxes[i] = {}
            visibility[i] = {}
            dets[i] = []

        no_gt = False
        if osp.exists(gt_file):
            with open(gt_file, "r") as inf:
                reader = csv.reader(inf, delimiter=',')
                for row in reader:
                    # class person, certainity 1, visibility >= 0.25
                    if int(row[6]) == 1 and int(row[7]) == 1 and float(row[8]) >= self._vis_threshold:
                        # Make pixel indexes 0-based, should already be 0-based (or not)
                        x1 = int(row[2]) - 1
                        y1 = int(row[3]) - 1
                        # This -1 accounts for the width (width of 1 x1=x2)
                        x2 = x1 + int(row[4]) - 1
                        y2 = y1 + int(row[5]) - 1
                        bb = np.array([x1,y1,x2,y2], dtype=np.float32)
                        boxes[int(row[0])][int(row[1])] = bb
                        visibility[int(row[0])][int(row[1])] = float(row[8])
        else:
            no_gt = True

        det_file = self.get_det_file(label_path, raw_label_path, mot17_label_path)

        if osp.exists(det_file):
            with open(det_file, "r") as inf:
                reader = csv.reader(inf, delimiter=',')
                for row in reader:
                    x1 = float(row[2]) - 1
                    y1 = float(row[3]) - 1
                    # This -1 accounts for the width (width of 1 x1=x2)
                    x2 = x1 + float(row[4]) - 1
                    y2 = y1 + float(row[5]) - 1
                    score = float(row[6])
                    bb = np.array([x1,y1,x2,y2, score], dtype=np.float32)
                    dets[int(row[0])].append(bb)

        for i in range(1,seqLength+1):
            im_path = osp.join(imDir,"{:06d}.jpg".format(i))

            sample = {'gt':boxes[i],
                      'im_path':im_path,
                      'vis':visibility[i],
                      'dets':dets[i],}

            total.append(sample)

        return total, no_gt

    def get_det_file(self, label_path, raw_label_path, mot17_label_path):
        if self._dets == "DPM":
            det_file = osp.join(label_path, 'det', 'det.txt')
        elif self._dets == "DPM_RAW16":
            det_file = osp.join(raw_label_path, 'det', 'det-dpm-raw.txt')
        elif "17" in self._seq_name:
            det_file = osp.join(
                mot17_label_path,
                f"{self._seq_name}-{self._dets[:-2]}",
                'det',
                'det.txt')
        else:
            det_file = ""
        return det_file

    def __str__(self):
        return f"{self._seq_name}-{self._dets[:-2]}"

    def write_results(self, all_tracks, output_dir):
        """Write the tracks in the format for MOT16/MOT17 sumbission

        all_tracks: dictionary with 1 dictionary for every track with {..., i:np.array([x1,y1,x2,y2]), ...} at key track_num

        Each file contains these lines:
        <frame>, <id>, <bb_left>, <bb_top>, <bb_width>, <bb_height>, <conf>, <x>, <y>, <z>

        Files to sumbit:
        ./MOT16-01.txt
        ./MOT16-02.txt
        ./MOT16-03.txt
        ./MOT16-04.txt
        ./MOT16-05.txt
        ./MOT16-06.txt
        ./MOT16-07.txt
        ./MOT16-08.txt
        ./MOT16-09.txt
        ./MOT16-10.txt
        ./MOT16-11.txt
        ./MOT16-12.txt
        ./MOT16-13.txt
        ./MOT16-14.txt
        """

        #format_str = "{}, -1, {}, {}, {}, {}, {}, -1, -1, -1"

        assert self._seq_name is not None, "[!] No seq_name, probably using combined database"

        if not os.path.exists(output_dir):
            os.makedirs(output_dir)

        if "17" in self._dets:
            file = osp.join(output_dir, 'MOT17-'+self._seq_name[6:8]+"-"+self._dets[:-2]+'.txt')
        else:
            file = osp.join(output_dir, 'MOT16-'+self._seq_name[6:8]+'.txt')

        with open(file, "w") as of:
            writer = csv.writer(of, delimiter=',')
            for i, track in all_tracks.items():
                for frame, bb in track.items():
                    x1 = bb[0]
                    y1 = bb[1]
                    x2 = bb[2]
                    y2 = bb[3]
                    writer.writerow([frame+1, i+1, x1+1, y1+1, x2-x1+1, y2-y1+1, -1, -1, -1, -1])
>>>>>>> 614f410d


class MOT19CVPR_Sequence(MOT17_Sequence):

	def __init__(self, seq_name=None, dets='', vis_threshold=0.0,
				 normalize_mean=[0.485, 0.456, 0.406],
				 normalize_std=[0.229, 0.224, 0.225]):
		"""
		Args:
			seq_name (string): Sequence to take
			vis_threshold (float): Threshold of visibility of persons above which they are selected
		"""
		self._seq_name = seq_name
		self._dets = dets
		self._vis_threshold = vis_threshold

		self._mot_dir = osp.join(cfg.DATA_DIR, 'MOT19_CVPR')
		self._mot17_label_dir = osp.join(cfg.DATA_DIR, 'MOT19_CVPR')

		# TODO: refactor code of both classes to consider 16,17 and 19
		self._label_dir = osp.join(cfg.DATA_DIR, 'MOT16Labels')
		self._raw_label_dir = osp.join(cfg.DATA_DIR, 'MOT16-det-dpm-raw')

		self._train_folders = os.listdir(os.path.join(self._mot_dir, 'train'))
		self._test_folders = os.listdir(os.path.join(self._mot_dir, 'test'))

		self.transforms = Compose([ToTensor(), Normalize(normalize_mean,
														 normalize_std)])

		if seq_name:
			assert seq_name in self._train_folders or seq_name in self._test_folders, \
				'Image set does not exist: {}'.format(seq_name)

			self.data = self._sequence()
		else:
			self.data = []

	def get_det_file(self, label_path, raw_label_path, mot17_label_path):
		# FRCNN detections
		if "CVPR19" in self._seq_name:
			det_file = osp.join(mot17_label_path, self._seq_name, 'det', 'det.txt')
		else:
			det_file = ""
		return det_file

	def write_results(self, all_tracks, output_dir):
		assert self._seq_name is not None, "[!] No seq_name, probably using combined database"

		if not os.path.exists(output_dir):
			os.makedirs(output_dir)

		file = osp.join(output_dir, f'{self._seq_name}.txt')

		print("[*] Writing to: {}".format(file))

		with open(file, "w") as of:
			writer = csv.writer(of, delimiter=',')
			for i, track in all_tracks.items():
				for frame, bb in track.items():
					x1 = bb[0]
					y1 = bb[1]
					x2 = bb[2]
					y2 = bb[3]
					writer.writerow(
						[frame + 1, i + 1, x1 + 1, y1 + 1, x2 - x1 + 1, y2 - y1 + 1, -1, -1, -1, -1])


class MOT17LOWFPS_Sequence(MOT17_Sequence):

	def __init__(self, split, seq_name=None, dets='', vis_threshold=0.0,
				 normalize_mean=[0.485, 0.456, 0.406],
				 normalize_std=[0.229, 0.224, 0.225]):
		"""
		Args:
			seq_name (string): Sequence to take
			vis_threshold (float): Threshold of visibility of persons above which they are selected
		"""
		self._seq_name = seq_name
		self._dets = dets
		self._vis_threshold = vis_threshold

		self._mot_dir = osp.join(cfg.DATA_DIR, 'MOT17_LOW_FPS', f'MOT17_{split}_FPS')
		self._mot17_label_dir = osp.join(cfg.DATA_DIR, 'MOT17_LOW_FPS', f'MOT17_{split}_FPS')

		# TODO: refactor code of both classes to consider 16,17 and 19
		self._label_dir = osp.join(cfg.DATA_DIR, 'MOT16Labels')
		self._raw_label_dir = osp.join(cfg.DATA_DIR, 'MOT16-det-dpm-raw')

		self._train_folders = os.listdir(os.path.join(self._mot_dir, 'train'))
		self._test_folders = os.listdir(os.path.join(self._mot_dir, 'test'))

		self.transforms = Compose([ToTensor(), Normalize(normalize_mean,
														 normalize_std)])

		if seq_name:
			assert seq_name in self._train_folders or seq_name in self._test_folders, \
				'Image set does not exist: {}'.format(seq_name)

			self.data = self._sequence()
		else:
			self.data = []<|MERGE_RESOLUTION|>--- conflicted
+++ resolved
@@ -7,92 +7,62 @@
 import torch
 from PIL import Image
 from torch.utils.data import Dataset
-<<<<<<< HEAD
-from torchvision.transforms import Compose, Normalize, ToTensor
 import cv2
 import h5py
-=======
-
-import cv2
->>>>>>> 614f410d
-
-from frcnn.model import test
+
 from ..config import cfg
 from torchvision.transforms import ToTensor
 
 
 class MOT17_Sequence(Dataset):
-<<<<<<< HEAD
-	"""Multiple Object Tracking Dataset.
-
-	This dataloader is designed so that it can handle only one sequence, if more have to be
-	handled one should inherit from this class.
-	"""
-
-	def __init__(self, seq_name=None, dets='', vis_threshold=0.0,
-				 normalize_mean=[0.485, 0.456, 0.406],
-				 normalize_std=[0.229, 0.224, 0.225]):
-		"""
-		Args:
-			seq_name (string): Sequence to take
-			vis_threshold (float): Threshold of visibility of persons above which they are selected
-		"""
-		self._seq_name = seq_name
-		self._dets = dets
-		self._vis_threshold = vis_threshold
-
-		self._mot_dir = osp.join(cfg.DATA_DIR, 'MOT17Det')
-		self._label_dir = osp.join(cfg.DATA_DIR, 'MOT16Labels')
-		self._raw_label_dir = osp.join(cfg.DATA_DIR, 'MOT16-det-dpm-raw')
-		self._mot17_label_dir = osp.join(cfg.DATA_DIR, 'MOT17Labels')
-
-		self._train_folders = os.listdir(os.path.join(self._mot_dir, 'train'))
-		self._test_folders = os.listdir(os.path.join(self._mot_dir, 'test'))
-
-		self.transforms = Compose([ToTensor(), Normalize(normalize_mean,
-														 normalize_std)])
-
-		if seq_name:
-			assert seq_name in self._train_folders or seq_name in self._test_folders, \
-				'Image set does not exist: {}'.format(seq_name)
-
-			self.data = self._sequence()
-		else:
-			self.data = []
-
-	def __len__(self):
-		return len(self.data)
-
-	def __getitem__(self, idx):
-		"""Return the ith image converted to blob"""
-		d = self.data[idx]
-		# construct image blob and return new dictionary, so blobs are not saved into this class
-		im = cv2.imread(d['im_path'])
-		blobs, im_scales = test._get_blobs(im)
-		data = blobs['data']
-
-		sample = {}
-		sample['im_path'] = d['im_path']
-		sample['data'] = data
-		sample['im_info'] = np.array([data.shape[1], data.shape[2], im_scales[0]],
-									 dtype=np.float32)
-
-		# convert to siamese input
-		im = cv2.cvtColor(im, cv2.COLOR_BGR2RGB)
-		im = Image.fromarray(im)
-		im = self.transforms(im)
-		sample['app_data'] = im.unsqueeze(0)
-
-		sample['gt'] = {}
-		sample['vis'] = {}
-		sample['dets'] = []
-		# resize tracks
-		for k, v in d['gt'].items():
-			sample['gt'][k] = v * sample['im_info'][2]
-		for k, v in d['vis'].items():
-			sample['vis'][k] = v
-		for det in d['dets']:
-			sample['dets'].append(np.hstack([det[:4] * sample['im_info'][2], det[4:5]]))
+    """Multiple Object Tracking Dataset.
+
+    This dataloader is designed so that it can handle only one sequence, if more have to be
+    handled one should inherit from this class.
+    """
+
+    def __init__(self, seq_name=None, dets='', vis_threshold=0.0,
+                 normalize_mean=[0.485, 0.456, 0.406],
+                 normalize_std=[0.229, 0.224, 0.225]):
+        """
+        Args:
+            seq_name (string): Sequence to take
+            vis_threshold (float): Threshold of visibility of persons above which they are selected
+        """
+        self._seq_name = seq_name
+        self._dets = dets
+        self._vis_threshold = vis_threshold
+
+        self._mot_dir = osp.join(cfg.DATA_DIR, 'MOT17Det')
+        self._label_dir = osp.join(cfg.DATA_DIR, 'MOT16Labels')
+        self._raw_label_dir = osp.join(cfg.DATA_DIR, 'MOT16-det-dpm-raw')
+        self._mot17_label_dir = osp.join(cfg.DATA_DIR, 'MOT17Labels')
+
+        self._train_folders = os.listdir(os.path.join(self._mot_dir, 'train'))
+        self._test_folders = os.listdir(os.path.join(self._mot_dir, 'test'))
+
+        self.transforms = ToTensor()
+
+        assert seq_name in self._train_folders or seq_name in self._test_folders, \
+            'Image set does not exist: {}'.format(seq_name)
+
+        self.data, self.no_gt = self._sequence()
+
+    def __len__(self):
+        return len(self.data)
+
+    def __getitem__(self, idx):
+        """Return the ith image converted to blob"""
+        data = self.data[idx]
+        img = Image.open(data['im_path']).convert("RGB")
+        img = self.transforms(img)
+
+        sample = {}
+        sample['img'] = img
+        sample['dets'] = torch.tensor([det[:4] for det in data['dets']])
+        sample['img_path'] = data['im_path']
+        sample['gt'] = data['gt']
+        sample['vis'] = data['vis']
 
 		return sample
 
@@ -131,256 +101,6 @@
 			boxes[i] = {}
 			visibility[i] = {}
 			dets[i] = []
-
-		if osp.exists(gt_file):
-			with open(gt_file, "r") as inf:
-				reader = csv.reader(inf, delimiter=',')
-				for row in reader:
-					# class person, certainity 1, visibility >= 0.25
-					if int(row[6]) == 1 and int(row[7]) == 1 and float(row[8]) >= self._vis_threshold:
-						# Make pixel indexes 0-based, should already be 0-based (or not)
-						x1 = int(row[2]) - 1
-						y1 = int(row[3]) - 1
-						# This -1 accounts for the width (width of 1 x1=x2)
-						x2 = x1 + int(row[4]) - 1
-						y2 = y1 + int(row[5]) - 1
-						bb = np.array([x1, y1, x2, y2], dtype=np.float32)
-						boxes[int(row[0])][int(row[1])] = bb
-						visibility[int(row[0])][int(row[1])] = float(row[8])
-
-		det_file = self.get_det_file(label_path, raw_label_path, mot17_label_path)
-
-		if osp.exists(det_file):
-			with open(det_file, "r") as inf:
-				reader = csv.reader(inf, delimiter=',')
-				for row in reader:
-					x1 = float(row[2]) - 1
-					y1 = float(row[3]) - 1
-					# This -1 accounts for the width (width of 1 x1=x2)
-					x2 = x1 + float(row[4]) - 1
-					y2 = y1 + float(row[5]) - 1
-					score = float(row[6])
-					bb = np.array([x1, y1, x2, y2, score], dtype=np.float32)
-					dets[int(row[0])].append(bb)
-
-		for i in range(1, seq_length + 1):
-			im_path = osp.join(im_dir, "{:06d}.jpg".format(i))
-
-			sample = {
-				'gt': boxes[i],
-				'im_path': im_path,
-				'vis': visibility[i],
-				'dets': dets[i],
-			}
-
-			total.append(sample)
-
-		return total
-
-	def get_det_file(self, label_path, raw_label_path, mot17_label_path):
-		if self._dets == "DPM":
-			det_file = osp.join(label_path, 'det', 'det.txt')
-		elif self._dets == "DPM_RAW16":
-			det_file = osp.join(raw_label_path, 'det', 'det-dpm-raw.txt')
-		elif "17" in self._seq_name:
-			det_file = osp.join(
-				mot17_label_path,
-				f'MOT17-{self._seq_name[-2:]}-{self._dets[:-2]}',
-				'det',
-				'det.txt')
-		else:
-			det_file = ""
-		return det_file
-
-	def __str__(self):
-		return self._seq_name
-
-	def write_results(self, all_tracks, output_dir):
-		"""Write the tracks in the format for MOT16/MOT17 sumbission
-
-		all_tracks: dictionary with 1 dictionary for every track with {..., i:np.array([x1,y1,x2,y2]), ...} at key track_num
-
-		Each file contains these lines:
-		<frame>, <id>, <bb_left>, <bb_top>, <bb_width>, <bb_height>, <conf>, <x>, <y>, <z>
-
-		Files to sumbit:
-		./MOT16-01.txt
-		./MOT16-02.txt
-		./MOT16-03.txt
-		./MOT16-04.txt
-		./MOT16-05.txt
-		./MOT16-06.txt
-		./MOT16-07.txt
-		./MOT16-08.txt
-		./MOT16-09.txt
-		./MOT16-10.txt
-		./MOT16-11.txt
-		./MOT16-12.txt
-		./MOT16-13.txt
-		./MOT16-14.txt
-		"""
-
-		# format_str = "{}, -1, {}, {}, {}, {}, {}, -1, -1, -1"
-
-		assert self._seq_name is not None, "[!] No seq_name, probably using combined database"
-
-		if not os.path.exists(output_dir):
-			os.makedirs(output_dir)
-
-		if "17" in self._seq_name:
-			file = osp.join(output_dir, 'MOT17-' + self._seq_name[6:8] + "-" + self._dets[:-2] + '.txt')
-		else:
-			file = osp.join(output_dir, 'MOT16-' + self._seq_name[6:8] + '.txt')
-
-		print("[*] Writing to: {}".format(file))
-
-		with open(file, "w") as of:
-			writer = csv.writer(of, delimiter=',')
-			for i, track in all_tracks.items():
-				for frame, bb in track.items():
-					x1 = bb[0]
-					y1 = bb[1]
-					x2 = bb[2]
-					y2 = bb[3]
-					writer.writerow([frame + 1, i + 1, x1 + 1, y1 + 1, x2 - x1 + 1, y2 - y1 + 1, -1, -1, -1, -1])
-
-
-class MOT17_Sequence_HDF5(MOT17_Sequence):
-
-	def __init__(self, hdf5_path, **args):
-		super().__init__(**args)
-		self.hdf5_path = hdf5_path
-		self._setup_hdf5_files()
-
-	def __getitem__(self, idx):
-		"""Return the ith image converted to blob"""
-		d = self.data[idx]
-
-		# load data from HDF5
-		sample = {
-			'im_path': d['im_path'],
-			'data': self.f_images[self._seq_name]['data'][idx].astype('float32'),
-			'im_info': self.f_images[self._seq_name]['im_info'][idx].astype('float32'),
-			'app_data': self.f_images[self._seq_name]['app_data'][idx].astype('float32'),
-			#'features': [],
-			'gt': {},
-			'vis': {},
-			'dets': []
-		}
-
-		#for layer in self.f_im_features[self._seq_name].keys():
-		#	sample['features'].append(np.array(self.f_im_features[self._seq_name][layer][idx], dtype='float32'))
-
-		# resize tracks
-		for k, v in d['gt'].items():
-			sample['gt'][k] = v * sample['im_info'][2]
-		for k, v in d['vis'].items():
-			sample['vis'][k] = v
-		for det in d['dets']:
-			sample['dets'].append(np.hstack([det[:4] * sample['im_info'][2], det[4:5]]))
-
-		return sample
-
-	def __del__(self):
-		#self.f_im_features.close()
-		self.f_images.close()
-
-	def _setup_hdf5_files(self):
-		#self.f_im_features = h5py.File(osp.join(self.hdf5_path, 'im_features.hdf5'), 'r')
-		self.f_images = h5py.File(osp.join(self.hdf5_path, 'images.hdf5'), 'r')
-		print('Loaded HDF5 files.')
-		assert len(self) == \
-			self.f_images[self._seq_name]['data'].shape[0]# == \
-			#self.f_im_features[self._seq_name]['p2'].shape[0]
-=======
-    """Multiple Object Tracking Dataset.
-
-    This dataloader is designed so that it can handle only one sequence, if more have to be
-    handled one should inherit from this class.
-    """
-
-    def __init__(self, seq_name=None, dets='', vis_threshold=0.0,
-                 normalize_mean=[0.485, 0.456, 0.406],
-                 normalize_std=[0.229, 0.224, 0.225]):
-        """
-        Args:
-            seq_name (string): Sequence to take
-            vis_threshold (float): Threshold of visibility of persons above which they are selected
-        """
-        self._seq_name = seq_name
-        self._dets = dets
-        self._vis_threshold = vis_threshold
-
-        self._mot_dir = osp.join(cfg.DATA_DIR, 'MOT17Det')
-        self._label_dir = osp.join(cfg.DATA_DIR, 'MOT16Labels')
-        self._raw_label_dir = osp.join(cfg.DATA_DIR, 'MOT16-det-dpm-raw')
-        self._mot17_label_dir = osp.join(cfg.DATA_DIR, 'MOT17Labels')
-
-        self._train_folders = os.listdir(os.path.join(self._mot_dir, 'train'))
-        self._test_folders = os.listdir(os.path.join(self._mot_dir, 'test'))
-
-        self.transforms = ToTensor()
-
-        assert seq_name in self._train_folders or seq_name in self._test_folders, \
-            'Image set does not exist: {}'.format(seq_name)
-
-        self.data, self.no_gt = self._sequence()
-
-    def __len__(self):
-        return len(self.data)
-
-    def __getitem__(self, idx):
-        """Return the ith image converted to blob"""
-        data = self.data[idx]
-        img = Image.open(data['im_path']).convert("RGB")
-        img = self.transforms(img)
-
-        sample = {}
-        sample['img'] = img
-        sample['dets'] = torch.tensor([det[:4] for det in data['dets']])
-        sample['img_path'] = data['im_path']
-        sample['gt'] = data['gt']
-        sample['vis'] = data['vis']
-
-        return sample
-
-    def _sequence(self):
-        seq_name = self._seq_name
-        if seq_name in self._train_folders:
-            seq_path = osp.join(self._mot_dir, 'train', seq_name)
-            label_path = osp.join(self._label_dir, 'train', 'MOT16-'+seq_name[-2:])
-            mot17_label_path = osp.join(self._mot17_label_dir, 'train')
-        else:
-            seq_path = osp.join(self._mot_dir, 'test', seq_name)
-            label_path = osp.join(self._label_dir, 'test', 'MOT16-'+seq_name[-2:])
-            mot17_label_path = osp.join(self._mot17_label_dir, 'test')
-        raw_label_path = osp.join(self._raw_label_dir, 'MOT16-'+seq_name[-2:])
-
-        config_file = osp.join(seq_path, 'seqinfo.ini')
-
-        assert osp.exists(config_file), \
-            'Config file does not exist: {}'.format(config_file)
-
-        config = configparser.ConfigParser()
-        config.read(config_file)
-        seqLength = int(config['Sequence']['seqLength'])
-        imDir = config['Sequence']['imDir']
-
-        imDir = osp.join(seq_path, imDir)
-        gt_file = osp.join(seq_path, 'gt', 'gt.txt')
-
-        total = []
-        train = []
-        val = []
-
-        visibility = {}
-        boxes = {}
-        dets = {}
-
-        for i in range(1, seqLength+1):
-            boxes[i] = {}
-            visibility[i] = {}
-            dets[i] = []
 
         no_gt = False
         if osp.exists(gt_file):
@@ -401,23 +121,23 @@
         else:
             no_gt = True
 
-        det_file = self.get_det_file(label_path, raw_label_path, mot17_label_path)
-
-        if osp.exists(det_file):
-            with open(det_file, "r") as inf:
-                reader = csv.reader(inf, delimiter=',')
-                for row in reader:
-                    x1 = float(row[2]) - 1
-                    y1 = float(row[3]) - 1
-                    # This -1 accounts for the width (width of 1 x1=x2)
-                    x2 = x1 + float(row[4]) - 1
-                    y2 = y1 + float(row[5]) - 1
-                    score = float(row[6])
-                    bb = np.array([x1,y1,x2,y2, score], dtype=np.float32)
-                    dets[int(row[0])].append(bb)
-
-        for i in range(1,seqLength+1):
-            im_path = osp.join(imDir,"{:06d}.jpg".format(i))
+		det_file = self.get_det_file(label_path, raw_label_path, mot17_label_path)
+
+		if osp.exists(det_file):
+			with open(det_file, "r") as inf:
+				reader = csv.reader(inf, delimiter=',')
+				for row in reader:
+					x1 = float(row[2]) - 1
+					y1 = float(row[3]) - 1
+					# This -1 accounts for the width (width of 1 x1=x2)
+					x2 = x1 + float(row[4]) - 1
+					y2 = y1 + float(row[5]) - 1
+					score = float(row[6])
+					bb = np.array([x1, y1, x2, y2, score], dtype=np.float32)
+					dets[int(row[0])].append(bb)
+
+		for i in range(1, seq_length + 1):
+			im_path = osp.join(im_dir, "{:06d}.jpg".format(i))
 
             sample = {'gt':boxes[i],
                       'im_path':im_path,
@@ -446,37 +166,37 @@
     def __str__(self):
         return f"{self._seq_name}-{self._dets[:-2]}"
 
-    def write_results(self, all_tracks, output_dir):
-        """Write the tracks in the format for MOT16/MOT17 sumbission
-
-        all_tracks: dictionary with 1 dictionary for every track with {..., i:np.array([x1,y1,x2,y2]), ...} at key track_num
-
-        Each file contains these lines:
-        <frame>, <id>, <bb_left>, <bb_top>, <bb_width>, <bb_height>, <conf>, <x>, <y>, <z>
-
-        Files to sumbit:
-        ./MOT16-01.txt
-        ./MOT16-02.txt
-        ./MOT16-03.txt
-        ./MOT16-04.txt
-        ./MOT16-05.txt
-        ./MOT16-06.txt
-        ./MOT16-07.txt
-        ./MOT16-08.txt
-        ./MOT16-09.txt
-        ./MOT16-10.txt
-        ./MOT16-11.txt
-        ./MOT16-12.txt
-        ./MOT16-13.txt
-        ./MOT16-14.txt
-        """
-
-        #format_str = "{}, -1, {}, {}, {}, {}, {}, -1, -1, -1"
-
-        assert self._seq_name is not None, "[!] No seq_name, probably using combined database"
-
-        if not os.path.exists(output_dir):
-            os.makedirs(output_dir)
+	def write_results(self, all_tracks, output_dir):
+		"""Write the tracks in the format for MOT16/MOT17 sumbission
+
+		all_tracks: dictionary with 1 dictionary for every track with {..., i:np.array([x1,y1,x2,y2]), ...} at key track_num
+
+		Each file contains these lines:
+		<frame>, <id>, <bb_left>, <bb_top>, <bb_width>, <bb_height>, <conf>, <x>, <y>, <z>
+
+		Files to sumbit:
+		./MOT16-01.txt
+		./MOT16-02.txt
+		./MOT16-03.txt
+		./MOT16-04.txt
+		./MOT16-05.txt
+		./MOT16-06.txt
+		./MOT16-07.txt
+		./MOT16-08.txt
+		./MOT16-09.txt
+		./MOT16-10.txt
+		./MOT16-11.txt
+		./MOT16-12.txt
+		./MOT16-13.txt
+		./MOT16-14.txt
+		"""
+
+		# format_str = "{}, -1, {}, {}, {}, {}, {}, -1, -1, -1"
+
+		assert self._seq_name is not None, "[!] No seq_name, probably using combined database"
+
+		if not os.path.exists(output_dir):
+			os.makedirs(output_dir)
 
         if "17" in self._dets:
             file = osp.join(output_dir, 'MOT17-'+self._seq_name[6:8]+"-"+self._dets[:-2]+'.txt')
@@ -492,7 +212,55 @@
                     x2 = bb[2]
                     y2 = bb[3]
                     writer.writerow([frame+1, i+1, x1+1, y1+1, x2-x1+1, y2-y1+1, -1, -1, -1, -1])
->>>>>>> 614f410d
+
+
+class MOT17_Sequence_HDF5(MOT17_Sequence):
+
+	def __init__(self, hdf5_path, **args):
+		super().__init__(**args)
+		self.hdf5_path = hdf5_path
+		self._setup_hdf5_files()
+
+	def __getitem__(self, idx):
+		"""Return the ith image converted to blob"""
+		d = self.data[idx]
+
+		# load data from HDF5
+		sample = {
+			'im_path': d['im_path'],
+			'data': self.f_images[self._seq_name]['data'][idx].astype('float32'),
+			'im_info': self.f_images[self._seq_name]['im_info'][idx].astype('float32'),
+			'app_data': self.f_images[self._seq_name]['app_data'][idx].astype('float32'),
+			#'features': [],
+			'gt': {},
+			'vis': {},
+			'dets': []
+		}
+
+		#for layer in self.f_im_features[self._seq_name].keys():
+		#	sample['features'].append(np.array(self.f_im_features[self._seq_name][layer][idx], dtype='float32'))
+
+		# resize tracks
+		for k, v in d['gt'].items():
+			sample['gt'][k] = v * sample['im_info'][2]
+		for k, v in d['vis'].items():
+			sample['vis'][k] = v
+		for det in d['dets']:
+			sample['dets'].append(np.hstack([det[:4] * sample['im_info'][2], det[4:5]]))
+
+		return sample
+
+	def __del__(self):
+		#self.f_im_features.close()
+		self.f_images.close()
+
+	def _setup_hdf5_files(self):
+		#self.f_im_features = h5py.File(osp.join(self.hdf5_path, 'im_features.hdf5'), 'r')
+		self.f_images = h5py.File(osp.join(self.hdf5_path, 'images.hdf5'), 'r')
+		print('Loaded HDF5 files.')
+		assert len(self) == \
+			self.f_images[self._seq_name]['data'].shape[0]# == \
+			#self.f_im_features[self._seq_name]['p2'].shape[0]
 
 
 class MOT19CVPR_Sequence(MOT17_Sequence):
