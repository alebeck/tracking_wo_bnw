--- conflicted
+++ resolved
@@ -81,35 +81,34 @@
 
 
 def plot_sequence(tracks, db, output_dir):
-<<<<<<< HEAD
-	"""Plots a whole sequence
-
-	Args:
-		tracks (dict): The dictionary containing the track dictionaries in the form tracks[track_id][frame] = bb
-		db (torch.utils.data.Dataset): The dataset with the images belonging to the tracks (e.g. MOT_Sequence object)
-		output_dir (String): Directory where to save the resulting images
-	"""
-
-	print("[*] Plotting whole sequence to {}".format(output_dir))
-
-	if not osp.exists(output_dir):
-		os.makedirs(output_dir)
-
-	# infinite color loop
-	cyl = cy('ec', colors)
-	loop_cy_iter = cyl()
-	styles = defaultdict(lambda: next(loop_cy_iter))
-
-	for i, v in enumerate(db):
-		im_path = v['im_path']
-		im_name = osp.basename(im_path)
-		im_output = osp.join(output_dir, im_name)
-		im = cv2.imread(im_path)
-		im = im[:, :, (2, 1, 0)]
-
-		sizes = np.shape(im)
-		height = float(sizes[0])
-		width = float(sizes[1])
+    """Plots a whole sequence
+
+    Args:
+        tracks (dict): The dictionary containing the track dictionaries in the form tracks[track_id][frame] = bb
+        db (torch.utils.data.Dataset): The dataset with the images belonging to the tracks (e.g. MOT_Sequence object)
+        output_dir (String): Directory where to save the resulting images
+    """
+
+    print("[*] Plotting whole sequence to {}".format(output_dir))
+
+    if not osp.exists(output_dir):
+        os.makedirs(output_dir)
+
+    # infinite color loop
+    cyl = cy('ec', colors)
+    loop_cy_iter = cyl()
+    styles = defaultdict(lambda: next(loop_cy_iter))
+
+    for i, v in enumerate(db):
+        im_path = v['img_path']
+        im_name = osp.basename(im_path)
+        im_output = osp.join(output_dir, im_name)
+        im = cv2.imread(im_path)
+        im = im[:, :, (2, 1, 0)]
+
+        sizes = np.shape(im)
+        height = float(sizes[0])
+        width = float(sizes[1])
 
 		fig = plt.figure()
 		fig.set_size_inches(width / 100, height / 100)
@@ -119,63 +118,6 @@
 		ax.imshow(im)
 
 		ax.text(10, 20, f'im_index: {i}', fontsize=12)
-
-		for j, t in tracks.items():
-			if i in t.keys():
-				t_i = t[i]
-				ax.add_patch(
-					plt.Rectangle(
-						(t_i[0], t_i[1]),
-						t_i[2] - t_i[0],
-						t_i[3] - t_i[1],
-						fill=False,
-						linewidth=1.0, **styles[j]
-					))
-
-				ax.annotate(j, (t_i[0] + (t_i[2] - t_i[0]) / 2.0, t_i[1] + (t_i[3] - t_i[1]) / 2.0),
-							color=styles[j]['ec'], weight='bold', fontsize=6, ha='center', va='center')
-
-		plt.axis('off')
-		# plt.tight_layout()
-		plt.draw()
-		plt.savefig(im_output, dpi=100)
-		plt.close()
-=======
-    """Plots a whole sequence
-
-    Args:
-        tracks (dict): The dictionary containing the track dictionaries in the form tracks[track_id][frame] = bb
-        db (torch.utils.data.Dataset): The dataset with the images belonging to the tracks (e.g. MOT_Sequence object)
-        output_dir (String): Directory where to save the resulting images
-    """
-
-    print("[*] Plotting whole sequence to {}".format(output_dir))
-
-    if not osp.exists(output_dir):
-        os.makedirs(output_dir)
-
-    # infinite color loop
-    cyl = cy('ec', colors)
-    loop_cy_iter = cyl()
-    styles = defaultdict(lambda: next(loop_cy_iter))
-
-    for i, v in enumerate(db):
-        im_path = v['img_path']
-        im_name = osp.basename(im_path)
-        im_output = osp.join(output_dir, im_name)
-        im = cv2.imread(im_path)
-        im = im[:, :, (2, 1, 0)]
-
-        sizes = np.shape(im)
-        height = float(sizes[0])
-        width = float(sizes[1])
-
-        fig = plt.figure()
-        fig.set_size_inches(width / 100, height / 100)
-        ax = plt.Axes(fig, [0., 0., 1., 1.])
-        ax.set_axis_off()
-        fig.add_axes(ax)
-        ax.imshow(im)
 
         for j, t in tracks.items():
             if i in t.keys():
@@ -197,7 +139,6 @@
         plt.draw()
         plt.savefig(im_output, dpi=100)
         plt.close()
->>>>>>> 614f410d
 
 
 def plot_tracks(blobs, tracks, gt_tracks=None, output_dir=None, name=None):
@@ -386,7 +327,7 @@
 
 
 def get_mot_accum(results, seq):
-    mot_accum = mm.MOTAccumulator(auto_id=True)    
+    mot_accum = mm.MOTAccumulator(auto_id=True)
 
     for i, data in enumerate(seq):
         gt = data['gt']
@@ -396,7 +337,7 @@
             for gt_id, box in gt.items():
                 gt_ids.append(gt_id)
                 gt_boxes.append(box)
-        
+
             gt_boxes = np.stack(gt_boxes, axis=0)
             # x1, y1, x2, y2 --> x1, y1, width, height
             gt_boxes = np.stack((gt_boxes[:, 0],
@@ -406,7 +347,7 @@
                                 axis=1)
         else:
             gt_boxes = np.array([])
-        
+
         track_ids = []
         track_boxes = []
         for track_id, frames in results.items():
@@ -425,9 +366,9 @@
                                     axis=1)
         else:
             track_boxes = np.array([])
-        
+
         distance = mm.distances.iou_matrix(gt_boxes, track_boxes, max_iou=0.5)
-        
+
         mot_accum.update(
             gt_ids,
             track_ids,
@@ -435,17 +376,17 @@
 
     return mot_accum
 
-    
+
 def evaluate_mot_accums(accums, names, generate_overall=False):
     mh = mm.metrics.create()
     summary = mh.compute_many(
-        accums, 
-        metrics=mm.metrics.motchallenge_metrics, 
+        accums,
+        metrics=mm.metrics.motchallenge_metrics,
         names=names,
         generate_overall=generate_overall,)
 
     str_summary = mm.io.render_summary(
-        summary, 
-        formatters=mh.formatters, 
+        summary,
+        formatters=mh.formatters,
         namemap=mm.io.motchallenge_metric_names,)
     print(str_summary)